name: NeuroPy
channels:
    - conda-forge
dependencies:
    - python=3.9
    - numpy=1.20.2
    - scipy=1.6.2
    - matplotlib
    - pandas
    - joblib
    - scikit-learn
    - hmmlearn
    - ipywidgets
    - seaborn
    - h5py
    - opencv
    - pytables
<<<<<<< HEAD
=======
    # These modules are for importing DeepLabCut data, comment out if you don't need.
>>>>>>> 523bc79d
    - easydict
    - ruamel.yaml
    - pingouin
    # - cupy  # uncomment this if you want to run correlograms with a GPU using the ccg_gpu.py module.
    
    # Works well in RedHat8. Note you may have to comment out the following lines and then install manually "pip install scikit-posthocs" in Windows.
    - pip:
      - scikit-posthocs<|MERGE_RESOLUTION|>--- conflicted
+++ resolved
@@ -15,10 +15,7 @@
     - h5py
     - opencv
     - pytables
-<<<<<<< HEAD
-=======
     # These modules are for importing DeepLabCut data, comment out if you don't need.
->>>>>>> 523bc79d
     - easydict
     - ruamel.yaml
     - pingouin
