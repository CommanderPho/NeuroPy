name: NeuroPy
channels:
    - conda-forge
    - defaults
dependencies:
    - python=3.9
    - pip
    - numpy=1.20.*
    - scipy=1.6.*
    - matplotlib
    - pandas
    - joblib
    - scikit-learn # not sure when used
    - hmmlearn
    - ipywidgets
    - seaborn
    - h5py
    # - opencv
    # - pytables
    - tqdm
<<<<<<< HEAD
    # # These modules are for importing DeepLabCut data, comment out if you don't need.
    # - easydict
    # - ruamel.yaml
    - pingouin
    - cupy  # uncomment this if you want to run correlograms with a GPU using the ccg_gpu.py module.
    - numba
    # - param # not sure when used
    - panel
    - hdf5storage
    # mamba install scikit-learn hmmlearn joblib pytables tqdm
    # mamba install pingouin cupy ruamel.yaml easydict pingouin cupy ruamel.yaml easydict
    - portion
    # Works well in RedHat8. Note you may have to comment out the following lines and then install manually "pip install scikit-posthocs" in Windows.
    - pip:
      - python-benedict
      - scikit-posthocs # not sure when used
=======
    - xarray=0.16.2
    - zarr
    - scikit-image
    - notebook
    # May need to install pingouin via pip after the fact
    - pingouin
    # May need to install libgcc for linux distributions
    - libgcc
    # These modules are for importing DeepLabCut data, comment out if you don't need.
    # - easydict
    # - ruamel.yaml
    # - cupy  # uncomment this if you want to run correlograms with a GPU using the ccg_gpu.py module.
    
    # Works well in RedHat8. Note you may have to comment out the following lines and then install manually "pip install scikit-posthocs" in Windows.
    # - pip:
    #  - scikit-posthocs
>>>>>>> 818dcfd0
<|MERGE_RESOLUTION|>--- conflicted
+++ resolved
@@ -18,24 +18,6 @@
     # - opencv
     # - pytables
     - tqdm
-<<<<<<< HEAD
-    # # These modules are for importing DeepLabCut data, comment out if you don't need.
-    # - easydict
-    # - ruamel.yaml
-    - pingouin
-    - cupy  # uncomment this if you want to run correlograms with a GPU using the ccg_gpu.py module.
-    - numba
-    # - param # not sure when used
-    - panel
-    - hdf5storage
-    # mamba install scikit-learn hmmlearn joblib pytables tqdm
-    # mamba install pingouin cupy ruamel.yaml easydict pingouin cupy ruamel.yaml easydict
-    - portion
-    # Works well in RedHat8. Note you may have to comment out the following lines and then install manually "pip install scikit-posthocs" in Windows.
-    - pip:
-      - python-benedict
-      - scikit-posthocs # not sure when used
-=======
     - xarray=0.16.2
     - zarr
     - scikit-image
@@ -52,4 +34,19 @@
     # Works well in RedHat8. Note you may have to comment out the following lines and then install manually "pip install scikit-posthocs" in Windows.
     # - pip:
     #  - scikit-posthocs
->>>>>>> 818dcfd0
+    # # These modules are for importing DeepLabCut data, comment out if you don't need.
+    # - easydict
+    # - ruamel.yaml
+    - pingouin
+    - cupy  # uncomment this if you want to run correlograms with a GPU using the ccg_gpu.py module.
+    - numba
+    # - param # not sure when used
+    - panel
+    - hdf5storage
+    # mamba install scikit-learn hmmlearn joblib pytables tqdm
+    # mamba install pingouin cupy ruamel.yaml easydict pingouin cupy ruamel.yaml easydict
+    - portion
+    # Works well in RedHat8. Note you may have to comment out the following lines and then install manually "pip install scikit-posthocs" in Windows.
+    - pip:
+      - python-benedict
+      - scikit-posthocs # not sure when used