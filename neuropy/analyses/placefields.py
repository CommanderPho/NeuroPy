--- conflicted
+++ resolved
@@ -194,10 +194,6 @@
         return plotting.plot_ratemap_1D(self.ratemap, ax=ax, pad=pad, normalize_tuning_curve=normalize, sortby=sortby, cmap=cmap)
     
     # all extracted from the 2D figures
-<<<<<<< HEAD
-    def plotMap(self, subplots=(10, 8), figsize=(6, 10), fignum=None, enable_spike_overlay=True):
-        return plotting.plot_ratemap_2D(self.ratemap, subplots=subplots, figsize=figsize, fignum=fignum, enable_spike_overlay=enable_spike_overlay)
-=======
     def plot_ratemaps_2D(self, subplots=(10, 8), figsize=(6, 10), fignum=None, enable_spike_overlay=True, should_null_out_occupancy = True):
         """Plots heatmaps of placefields with peak firing rate
 
@@ -212,7 +208,6 @@
         """
         return plotting.plot_ratemap_2D(self.ratemap, computation_config=self.config, subplots=subplots, figsize=figsize, fignum=fignum, enable_spike_overlay=enable_spike_overlay, should_null_out_occupancy = should_null_out_occupancy)
     
->>>>>>> 0612bee9
 
     def plot_raw(self, subplots=(10, 8), fignum=None, alpha=0.5, label_cells=False, ax=None, clus_use=None):
         if self.ndim < 2:
