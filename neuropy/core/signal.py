--- conflicted
+++ resolved
@@ -58,16 +58,11 @@
         if t_stop is None:
             t_stop = t_start + self.duration
 
-<<<<<<< HEAD
-        frame_start = int(t_start * self.sampling_rate)
-        frame_stop = int(t_stop * self.sampling_rate)
-=======
         assert t_stop <= self.t_stop, "t_stop should be less than signal.t_stop"
         assert t_stop > t_start, "t_stop should be greater than t_start"
 
         frame_start = int((t_start - self.t_start) * self.sampling_rate)
         frame_stop = int((t_stop - self.t_start) * self.sampling_rate)
->>>>>>> 818dcfd0
 
         if channel_id is None:
             traces = self.traces[:, frame_start:frame_stop]
