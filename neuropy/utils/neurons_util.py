--- conflicted
+++ resolved
@@ -5,11 +5,8 @@
 from .. import core
 from .ccg import correlograms
 from typing import List, Union
-<<<<<<< HEAD
-=======
 from scipy.ndimage import gaussian_filter1d
 from scipy.optimize import curve_fit
->>>>>>> 818dcfd0
 
 
 def acg_fit(x, a, b, c, d, e, f, g, h):
@@ -372,9 +369,6 @@
         non_redundant_indx = np.tril_indices_from(diff, k=-1)
         temporal_bias = diff[non_redundant_indx]
 
-<<<<<<< HEAD
-    return diff[non_redundant_indx]
-=======
     return temporal_bias
 
 
@@ -407,5 +401,4 @@
     if return_acg:
         return tmi, acg
     else:
-        return tmi
->>>>>>> 818dcfd0
+        return tmi