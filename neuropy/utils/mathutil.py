import numpy as np
import math
import pandas as pd
from sklearn.decomposition import FastICA, PCA
from scipy import stats
from hmmlearn.hmm import GaussianHMM
from .ccg import correlograms
import scipy.signal as sg


def choose_elementwise(x, y, condition):
    assert type(x) == type(y), "Both inputs should have same type"
    assert type(condition) is np.ndarray, "condition should be a boolean array"

    if type(x) is np.ndarray:
        assert x.shape == y.shape, "Input arrays should have same shape"
        out = np.zeros_like(x)
        out[..., condition] = x[..., condition]
        out[..., ~condition] = y[..., ~condition]
    else:
        try:
            out = [x if cond else y for (x, y, cond) in zip(x, y, condition)]
        except:
            raise TypeError("Inpvalid inputs")

    return out


def gaussian_kernel1D(sigma, bin_size, truncate=4.0):
    """Get a gaussian kernel

    Parameters
    ----------
    sigma : float
        standard deviation of the kernel
    bin_size : float
        bin size of the kernel
    truncate: float
        limit kernel to this standard deviation,default = 4.0

    Returns
    -------
    np.array
        gaussian kernel
    """
    t_gauss = np.arange(-truncate * sigma, truncate * sigma, bin_size)
    gaussian = np.exp(-(t_gauss**2) / (2 * sigma**2))
    gaussian /= np.sum(gaussian)
    return gaussian


def min_max_scaler(x, axis=-1):
    """Scales the values x to lie between 0 and 1 along the specfied axis

    Parameters
    ----------
    x : np.array
        numpy ndarray

    Returns
    -------
    np.array
        scaled array


    ERRORS:
        2023-03-02 - ValueError: zero-size array to reduction operation minimum which has no identity
            Occurs when np.shape(x) is (0,)


    """
    return (x - np.min(x, axis=axis, keepdims=True)) / np.ptp(
        x, axis=axis, keepdims=True
    )


def cdf(x, bins):
    """Returns cummulative distribution for x at bins"""
    return np.cumsum(np.histogram(x, bins, density=True)[0])


def partialcorr(x, y, z):
    """
    correlation between x and y , with controlling for z
    """
    # convert them to pandas series
    x = pd.Series(x)
    y = pd.Series(y)
    z = pd.Series(z)
    # xyz = pd.DataFrame({"x-values": x, "y-values": y, "z-values": z})

    xy = x.corr(y)
    xz = x.corr(z)
    zy = z.corr(y)

    parcorr = (xy - xz * zy) / (np.sqrt(1 - xz**2) * np.sqrt(1 - zy**2))

    return parcorr


def parcorr_mult(x, y, z):
    """
    correlation between multidimensional x and y , with controlling for multidimensional z

    """

    parcorr = np.zeros((len(z), len(y), len(x)))
    for i, x_ in enumerate(x):
        for j, y_ in enumerate(y):
            for k, z_ in enumerate(z):
                parcorr[k, j, i] = partialcorr(x_, y_, z_)

    revcorr = np.zeros((len(z), len(y), len(x)))
    for i, x_ in enumerate(x):
        for j, y_ in enumerate(y):
            for k, z_ in enumerate(z):
                revcorr[k, j, i] = partialcorr(x_, z_, y_)

    return parcorr, revcorr


# TODO improve the partial correlation calucalation maybe use arrays instead of list
def parcorr_muglt(x, y, z):
    """
    correlation between multidimensional x and y , with controlling for multidimensional z

    """

    parcorr = np.zeros(z.shape[0], y.shape[0], x.shape[0])
    for i, x_ in enumerate(x):
        for j, y_ in enumerate(y):
            for k, z_ in enumerate(z):
                parcorr[k, j, i] = partialcorr(x_, y_, z_)

    revcorr = np.zeros((len(z), len(y), len(x)))
    for i, x_ in enumerate(x):
        for j, y_ in enumerate(y):
            for k, z_ in enumerate(z):
                revcorr[k, j, i] = partialcorr(x_, z_, y_)

    return parcorr, revcorr


def getICA_Assembly(x):
    """extracting statisticaly independent components from significant eigenvectors as detected using Marcenko-Pasteur distributionvinput = Matrix  (m x n) where 'm' are the number of cells and 'n' time bins ICA weights thus extracted have highiest weight positive (as done in Gido M. van de Ven et al. 2016) V = ICA weights for each neuron in the coactivation (weight having the highiest value is kept positive) M1 =  originally extracted neuron weights

    Arguments:
        x {[ndarray]} -- [an array of size n * m]

    Returns:
        [type] -- [Independent assemblies]
    """

    zsc_x = stats.zscore(x, axis=1)

    corrmat = (zsc_x @ zsc_x.T) / x.shape[1]

    lambda_max = (1 + np.sqrt(1 / (x.shape[1] / x.shape[0]))) ** 2
    eig_val, eig_mat = np.linalg.eigh(corrmat)
    get_sigeigval = np.where(eig_val > lambda_max)[0]
    n_sigComp = len(get_sigeigval)
    pca_fit = PCA(n_components=n_sigComp, whiten=False).fit_transform(x)

    ica_decomp = FastICA(n_components=None, whiten=False).fit(pca_fit)
    W = ica_decomp.components_
    V = eig_mat[:, get_sigeigval] @ W.T

    return V


def threshPeriods(sig, lowthresh=1, highthresh=2, minDistance=30, minDuration=50):

    ThreshSignal = np.diff(np.where(sig > lowthresh, 1, 0))
    start = np.where(ThreshSignal == 1)[0]
    stop = np.where(ThreshSignal == -1)[0]

    if start[0] > stop[0]:
        stop = stop[1:]
    if start[-1] > stop[-1]:
        start = start[:-1]

    firstPass = np.vstack((start, stop)).T

    # ===== merging close events
    secondPass = []
    event = firstPass[0]
    for i in range(1, len(firstPass)):
        if firstPass[i, 0] - event[1] < minDistance:
            # Merging states
            event = [event[0], firstPass[i, 1]]
        else:
            secondPass.append(event)
            event = firstPass[i]

    secondPass.append(event)
    secondPass = np.asarray(secondPass)
    event_duration = np.diff(secondPass, axis=1).squeeze()

    # delete very short events
    shortevents = np.where(event_duration < minDuration)[0]
    thirdPass = np.delete(secondPass, shortevents, 0)
    event_duration = np.delete(event_duration, shortevents)

    # keep only events with peak above highthresh
    fourthPass = []
    # peakNormalizedPower, peaktime = [], []
    for i in range(len(thirdPass)):
        maxValue = max(sig[thirdPass[i, 0] : thirdPass[i, 1]])
        if maxValue >= highthresh:
            fourthPass.append(thirdPass[i])
            # peakNormalizedPower.append(maxValue)
            # peaktime.append(
            #     [
            #         secondPass[i, 0]
            #         + np.argmax(zscsignal[secondPass[i, 0] : secondPass[i, 1]])
            #     ]
            # )

    return np.asarray(fourthPass)


<<<<<<< HEAD
=======
def _unpack_args(values, fs=1):
    """Parsing argument for thresh_epochs"""
    try:
        val_min, val_max = values
    except (TypeError, ValueError):
        val_min, val_max = (values, None)

    val_min = val_min * fs
    val_max = val_max * fs if val_max is not None else None

    return val_min, val_max


def thresh_epochs(arr: np.ndarray, thresh, length, sep=0, boundary=0, fs=1):

    hmin, hmax = _unpack_args(thresh)  # does not need fs
    lmin, lmax = _unpack_args(length, fs=fs)
    sep = sep * fs + 1e-6

    assert hmin >= boundary, "boundary must be smaller than min thresh"

    arr_thresh = np.where(arr >= boundary, arr, 0)
    peaks, props = sg.find_peaks(arr_thresh, height=[hmin, hmax], prominence=0)

    starts, stops = props["left_bases"], props["right_bases"]
    peaks_values = arr_thresh[peaks]

    # ----- merge overlapping epochs ------
    n_epochs = len(starts)
    ind_delete = []
    for i in range(n_epochs - 1):
        if (starts[i + 1] - stops[i]) < sep:

            # stretch the second epoch to cover the range of both epochs
            starts[i + 1] = min(starts[i], starts[i + 1])
            stops[i + 1] = max(stops[i], stops[i + 1])

            peaks_values[i + 1] = max(peaks_values[i], peaks_values[i + 1])
            peaks[i + 1] = [peaks[i], peaks[i + 1]][
                np.argmax([peaks_values[i], peaks_values[i + 1]])
            ]
            ind_delete.append(i)

    epochs_arr = np.vstack((starts, stops, peaks, peaks_values)).T
    epochs_arr = np.delete(epochs_arr, ind_delete, axis=0)

    # ----- duration thresholds ------
    epochs_length = epochs_arr[:, 1] - epochs_arr[:, 0]
    if lmax is None:
        lmax = epochs_length.max()
    ind_keep = (epochs_length >= lmin) & (epochs_length <= lmax)

    starts, stops, peaks, peaks_values = epochs_arr[ind_keep, :].T

    return starts / fs, stops / fs, peaks / fs, peaks_values


>>>>>>> 818dcfd0
def contiguous_regions(condition):
    """Finds contiguous True regions of the boolean array "condition". Returns
    a 2D array where the first column is the start index of the region and the
    second column is the end index. Taken directly from stackoverflow:
    https://stackoverflow.com/questions/4494404/find-large-number-of-
    consecutive-values-fulfilling-condition-in-a-numpy-array
        
    Usage:
        from neuropy.utils.mathutil import contiguous_regions
        idnan = mathutil.contiguous_regions(np.isnan(x))  # identify missing data points

            for ids in idnan:
                missing_ids = range(ids[0], ids[-1])
                bracket_ids = ids + [-1, 0]
                xgood[missing_ids] = np.interp(t[missing_ids], t[bracket_ids], x[bracket_ids])
                ygood[missing_ids] = np.interp(t[missing_ids], t[bracket_ids], y[bracket_ids])
                zgood[missing_ids] = np.interp(t[missing_ids], t[bracket_ids], z[bracket_ids])

    """

    # Find the indices of changes in "condition"
    d = np.diff(condition)
    (idx,) = d.nonzero()

    # We need to start things after the change in "condition". Therefore,
    # we'll shift the index by 1 to the right.
    idx += 1

    if condition[0]:
        # If the start of condition is True prepend a 0
        idx = np.r_[0, idx]

    if condition[-1]:
        # If the end of condition is True, append the length of the array
        idx = np.r_[idx, condition.size]  # Edit

    # Reshape the result into two columns
    idx.shape = (-1, 2)
    return idx


def hmmfit1d(Data, n_comp=2, n_iter=50):
    # hmm states on 1d data and returns labels with highest mean = highest label
    flag = None
    if np.isnan(Data).any():
        nan_indices = np.where(np.isnan(Data) == 1)[0]
        non_nan_indices = np.where(np.isnan(Data) == 0)[0]
        Data_og = Data
        Data = np.delete(Data, nan_indices)
        hmmlabels = np.nan * np.ones(len(Data_og))
        flag = 1

    Data = (np.asarray(Data)).reshape(-1, 1)
    model = GaussianHMM(n_components=n_comp, n_iter=n_iter).fit(Data)
    hidden_states = model.predict(Data)
    mus = np.squeeze(model.means_)
    sigmas = np.squeeze(np.sqrt(model.covars_))
    transmat = np.array(model.transmat_)

    idx = np.argsort(mus)
    mus = mus[idx]
    sigmas = sigmas[idx]
    transmat = transmat[idx, :][:, idx]

    state_dict = {}
    states = [i for i in range(5)]
    for i in idx:
        state_dict[idx[i]] = states[i]

    relabeled_states = np.asarray([state_dict[h] for h in hidden_states])
    relabeled_states[:2] = [0, 0]
    relabeled_states[-2:] = [0, 0]

    hmmlabels = None
    if flag:

        hmmlabels[non_nan_indices] = relabeled_states

    else:
        hmmlabels = relabeled_states

    return hmmlabels


def eventpsth(ref, event, fs, quantparam=None, binsize=0.01, window=1, nQuantiles=1):
    """psth of 'event' with respect to 'ref'

    Parameters
    ----------
    ref (array):
        1-D array of timings of reference event in seconds
    event (1D array):
        timings of events whose psth will be calculated
    fs:
        sampling rate
    quantparam (1D array):
        values used to divide 'ref' into quantiles
    binsize (float, optional):
        [description]. Defaults to 0.01.
    window (int, optional):
        [description]. Defaults to 1.
    nQuantiles (int, optional):
        [description]. Defaults to 10.

    Returns
    -------
        [type]: [description]
    """

    ref = np.asarray(ref)
    event = np.asarray(event)

    if quantparam is not None:
        assert len(event) == len(quantparam), print(
            "length of quantparam must be same as ref events"
        )
        quantiles = pd.qcut(quantparam, nQuantiles, labels=False)

        quants, eventid = [], []
        for category in range(nQuantiles):
            indx = np.where(quantiles == category)[0]
            quants.append(ref[indx])
            eventid.append(category * np.ones(len(indx)).astype(int))

        quants.append(event)
        eventid.append(((nQuantiles + 1) * np.ones(len(event))).astype(int))

        quants = np.concatenate(quants)
        eventid = np.concatenate(eventid)
    else:
        quants = np.concatenate((ref, event))
        eventid = np.concatenate([np.ones(len(ref)), 2 * np.ones(len(event))]).astype(
            int
        )

    sort_ind = np.argsort(quants)

    ccg = correlograms(
        quants[sort_ind],
        eventid[sort_ind],
        sample_rate=fs,
        bin_size=binsize,
        window_size=window,
    )

    return ccg[:-1, -1, :]


def gini(arr, eps=1e-8):
    """
    Calculate the Gini coefficient of a numpy array.

    Source: PyGini
    https://github.com/mckib2/pygini/blob/master/pygini/gini.py

    -----
    Based on bottom eq on [2]_.
    References
    ----------
    .. [2]_ http://www.statsdirect.com/help/
            default.htm#nonparametric_methods/gini.htm
    """

    # All values are treated equally, arrays must be 1d and > 0:
    arr = np.abs(arr).flatten() + eps

    # Values must be sorted:
    arr = np.sort(arr)

    # Index per array element:
    index = np.arange(1, arr.shape[0] + 1)

    # Number of array elements:
    N = arr.shape[0]

    # Gini coefficient:
    return (np.sum((2 * index - N - 1) * arr)) / (N * np.sum(arr))<|MERGE_RESOLUTION|>--- conflicted
+++ resolved
@@ -219,8 +219,6 @@
     return np.asarray(fourthPass)
 
 
-<<<<<<< HEAD
-=======
 def _unpack_args(values, fs=1):
     """Parsing argument for thresh_epochs"""
     try:
@@ -278,7 +276,6 @@
     return starts / fs, stops / fs, peaks / fs, peaks_values
 
 
->>>>>>> 818dcfd0
 def contiguous_regions(condition):
     """Finds contiguous True regions of the boolean array "condition". Returns
     a 2D array where the first column is the start index of the region and the
